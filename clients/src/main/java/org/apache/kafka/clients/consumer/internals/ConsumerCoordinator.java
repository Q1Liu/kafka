/*
 * Licensed to the Apache Software Foundation (ASF) under one or more
 * contributor license agreements. See the NOTICE file distributed with
 * this work for additional information regarding copyright ownership.
 * The ASF licenses this file to You under the Apache License, Version 2.0
 * (the "License"); you may not use this file except in compliance with
 * the License. You may obtain a copy of the License at
 *
 *    http://www.apache.org/licenses/LICENSE-2.0
 *
 * Unless required by applicable law or agreed to in writing, software
 * distributed under the License is distributed on an "AS IS" BASIS,
 * WITHOUT WARRANTIES OR CONDITIONS OF ANY KIND, either express or implied.
 * See the License for the specific language governing permissions and
 * limitations under the License.
 */
package org.apache.kafka.clients.consumer.internals;

import org.apache.kafka.clients.GroupRebalanceConfig;
import java.util.concurrent.TimeUnit;
import org.apache.kafka.clients.consumer.CommitFailedException;
import org.apache.kafka.clients.consumer.ConsumerConfig;
import org.apache.kafka.clients.consumer.ConsumerPartitionAssignor;
import org.apache.kafka.clients.consumer.ConsumerGroupMetadata;
import org.apache.kafka.clients.consumer.ConsumerPartitionAssignor.GroupSubscription;
import org.apache.kafka.clients.consumer.ConsumerPartitionAssignor.Subscription;
import org.apache.kafka.clients.consumer.ConsumerRebalanceListener;
import org.apache.kafka.clients.consumer.OffsetAndMetadata;
import org.apache.kafka.clients.consumer.OffsetCommitCallback;
import org.apache.kafka.clients.consumer.RetriableCommitFailedException;
import org.apache.kafka.clients.consumer.ConsumerPartitionAssignor.Assignment;
import org.apache.kafka.clients.consumer.ConsumerPartitionAssignor.RebalanceProtocol;
import org.apache.kafka.common.Cluster;
import org.apache.kafka.common.KafkaException;
import org.apache.kafka.common.Node;
import org.apache.kafka.common.TopicPartition;
import org.apache.kafka.common.errors.FencedInstanceIdException;
import org.apache.kafka.common.errors.GroupAuthorizationException;
import org.apache.kafka.common.errors.InterruptException;
import org.apache.kafka.common.errors.RetriableException;
import org.apache.kafka.common.errors.TimeoutException;
import org.apache.kafka.common.errors.TopicAuthorizationException;
import org.apache.kafka.common.errors.WakeupException;
import org.apache.kafka.common.message.JoinGroupRequestData;
import org.apache.kafka.common.message.JoinGroupResponseData;
import org.apache.kafka.common.message.OffsetCommitRequestData;
import org.apache.kafka.common.message.OffsetCommitResponseData;
import org.apache.kafka.common.metrics.Measurable;
import org.apache.kafka.common.metrics.MetricConfig;
import org.apache.kafka.common.metrics.Metrics;
import org.apache.kafka.common.metrics.Sensor;
import org.apache.kafka.common.metrics.stats.Avg;
import org.apache.kafka.common.metrics.stats.Max;
import org.apache.kafka.common.metrics.stats.Meter;
import org.apache.kafka.common.protocol.ApiKeys;
import org.apache.kafka.common.protocol.Errors;
import org.apache.kafka.common.record.RecordBatch;
import org.apache.kafka.common.requests.OffsetCommitRequest;
import org.apache.kafka.common.requests.OffsetCommitResponse;
import org.apache.kafka.common.requests.OffsetFetchRequest;
import org.apache.kafka.common.requests.OffsetFetchResponse;
import org.apache.kafka.common.utils.LogContext;
import org.apache.kafka.common.utils.Time;
import org.apache.kafka.common.utils.Timer;
import org.apache.kafka.common.utils.Utils;
import org.slf4j.Logger;

import java.nio.ByteBuffer;
import java.util.ArrayList;
import java.util.Collections;
import java.util.HashMap;
import java.util.HashSet;
import java.util.List;
import java.util.Map;
import java.util.Objects;
import java.util.Optional;
import java.util.Set;
import java.util.concurrent.ConcurrentLinkedQueue;
import java.util.concurrent.atomic.AtomicBoolean;
import java.util.concurrent.atomic.AtomicInteger;
import java.util.concurrent.atomic.AtomicReference;
import java.util.stream.Collectors;

/**
 * This class manages the coordination process with the consumer coordinator.
 */
public final class ConsumerCoordinator extends AbstractCoordinator {
    private final GroupRebalanceConfig rebalanceConfig;
    private final Logger log;
    private final List<ConsumerPartitionAssignor> assignors;
    private final ConsumerMetadata metadata;
    private final ConsumerCoordinatorMetrics sensors;
    private final SubscriptionState subscriptions;
    private final OffsetCommitCallback defaultOffsetCommitCallback;
    private final boolean autoCommitEnabled;
    private final int autoCommitIntervalMs;
    private final ConsumerInterceptors<?, ?> interceptors;
    private final AtomicInteger pendingAsyncCommits;

    // this collection must be thread-safe because it is modified from the response handler
    // of offset commit requests, which may be invoked from the heartbeat thread
    private final ConcurrentLinkedQueue<OffsetCommitCompletion> completedOffsetCommits;

    private boolean isLeader = false;
    private Set<String> joinedSubscription;
    private MetadataSnapshot metadataSnapshot;
    private MetadataSnapshot assignmentSnapshot;
    private Timer nextAutoCommitTimer;
    private AtomicBoolean asyncCommitFenced;

    private volatile long prevPollTime = Long.MIN_VALUE; //volatile for metrics


    // hold onto request&future for committed offset requests to enable async calls.
    private PendingCommittedOffsetRequest pendingCommittedOffsetRequest = null;

    private static class PendingCommittedOffsetRequest {
        private final Set<TopicPartition> requestedPartitions;
        private final Generation requestedGeneration;
        private final RequestFuture<Map<TopicPartition, OffsetAndMetadata>> response;

        private PendingCommittedOffsetRequest(final Set<TopicPartition> requestedPartitions,
                                              final Generation generationAtRequestTime,
                                              final RequestFuture<Map<TopicPartition, OffsetAndMetadata>> response) {
            this.requestedPartitions = Objects.requireNonNull(requestedPartitions);
            this.response = Objects.requireNonNull(response);
            this.requestedGeneration = generationAtRequestTime;
        }

        private boolean sameRequest(final Set<TopicPartition> currentRequest, final Generation currentGeneration) {
            return Objects.equals(requestedGeneration, currentGeneration) && requestedPartitions.equals(currentRequest);
        }
    }

    private final RebalanceProtocol protocol;

    /**
     * Initialize the coordination manager.
     */
    public ConsumerCoordinator(GroupRebalanceConfig rebalanceConfig,
                               LogContext logContext,
                               ConsumerNetworkClient client,
                               List<ConsumerPartitionAssignor> assignors,
                               ConsumerMetadata metadata,
                               SubscriptionState subscriptions,
                               Metrics metrics,
                               String metricGrpPrefix,
                               Time time,
                               boolean autoCommitEnabled,
                               int autoCommitIntervalMs,
                               ConsumerInterceptors<?, ?> interceptors) {
        super(rebalanceConfig,
              logContext,
              client,
              metrics,
              metricGrpPrefix,
              time);
        this.rebalanceConfig = rebalanceConfig;
        this.log = logContext.logger(ConsumerCoordinator.class);
        this.metadata = metadata;
        this.metadataSnapshot = new MetadataSnapshot(subscriptions, metadata.fetch(), metadata.updateVersion());
        this.subscriptions = subscriptions;
        this.defaultOffsetCommitCallback = new DefaultOffsetCommitCallback();
        this.autoCommitEnabled = autoCommitEnabled;
        this.autoCommitIntervalMs = autoCommitIntervalMs;
        this.assignors = assignors;
        this.completedOffsetCommits = new ConcurrentLinkedQueue<>();
        this.sensors = new ConsumerCoordinatorMetrics(metrics, metricGrpPrefix);
        this.interceptors = interceptors;
        this.pendingAsyncCommits = new AtomicInteger();
        this.asyncCommitFenced = new AtomicBoolean(false);

        if (autoCommitEnabled)
            this.nextAutoCommitTimer = time.timer(autoCommitIntervalMs);

        // select the rebalance protocol such that:
        //   1. only consider protocols that are supported by all the assignors. If there is no common protocols supported
        //      across all the assignors, throw an exception.
        //   2. if there are multiple protocols that are commonly supported, select the one with the highest id (i.e. the
        //      id number indicates how advanced the protocol is).
        // we know there are at least one assignor in the list, no need to double check for NPE
        if (!assignors.isEmpty()) {
            List<RebalanceProtocol> supportedProtocols = new ArrayList<>(assignors.get(0).supportedProtocols());

            for (ConsumerPartitionAssignor assignor : assignors) {
                supportedProtocols.retainAll(assignor.supportedProtocols());
            }

            if (supportedProtocols.isEmpty()) {
                throw new IllegalArgumentException("Specified assignors " +
                    assignors.stream().map(ConsumerPartitionAssignor::name).collect(Collectors.toSet()) +
                    " do not have commonly supported rebalance protocol");
            }

            Collections.sort(supportedProtocols);

            protocol = supportedProtocols.get(supportedProtocols.size() - 1);
        } else {
            protocol = null;
        }

        this.metadata.requestUpdate();
<<<<<<< HEAD
        this.sensors.metadataRequestRateSensor.record();
=======
        this.metadata.recordMetadataRequest();
>>>>>>> 36f882b6
    }

    @Override
    public String protocolType() {
        return ConsumerProtocol.PROTOCOL_TYPE;
    }

    @Override
    protected JoinGroupRequestData.JoinGroupRequestProtocolCollection metadata() {
        log.debug("Joining group with current subscription: {}", subscriptions.subscription());
        this.joinedSubscription = subscriptions.subscription();
        JoinGroupRequestData.JoinGroupRequestProtocolCollection protocolSet = new JoinGroupRequestData.JoinGroupRequestProtocolCollection();

        List<String> topics = new ArrayList<>(joinedSubscription);
        for (ConsumerPartitionAssignor assignor : assignors) {
            Subscription subscription = new Subscription(topics,
                                                         assignor.subscriptionUserData(joinedSubscription),
                                                         subscriptions.assignedPartitionsList());
            ByteBuffer metadata = ConsumerProtocol.serializeSubscription(subscription);

            protocolSet.add(new JoinGroupRequestData.JoinGroupRequestProtocol()
                    .setName(assignor.name())
                    .setMetadata(Utils.toArray(metadata)));
        }
        return protocolSet;
    }

    public void updatePatternSubscription(Cluster cluster) {
        final Set<String> topicsToSubscribe = cluster.topics().stream()
                .filter(subscriptions::matchesSubscribedPattern)
                .collect(Collectors.toSet());
        if (subscriptions.subscribeFromPattern(topicsToSubscribe)) {
            metadata.requestUpdateForNewTopics();
<<<<<<< HEAD
        sensors.metadataRequestRateSensor.record();
=======
            metadata.recordMetadataRequest();
        }

>>>>>>> 36f882b6
    }

    private ConsumerPartitionAssignor lookupAssignor(String name) {
        for (ConsumerPartitionAssignor assignor : this.assignors) {
            if (assignor.name().equals(name))
                return assignor;
        }
        return null;
    }

    private void maybeUpdateJoinedSubscription(Set<TopicPartition> assignedPartitions) {
        if (subscriptions.hasPatternSubscription()) {
            // Check if the assignment contains some topics that were not in the original
            // subscription, if yes we will obey what leader has decided and add these topics
            // into the subscriptions as long as they still match the subscribed pattern

            Set<String> addedTopics = new HashSet<>();
            // this is a copy because its handed to listener below
            for (TopicPartition tp : assignedPartitions) {
                if (!joinedSubscription.contains(tp.topic()))
                    addedTopics.add(tp.topic());
            }

            if (!addedTopics.isEmpty()) {
                Set<String> newSubscription = new HashSet<>(subscriptions.subscription());
                Set<String> newJoinedSubscription = new HashSet<>(joinedSubscription);
                newSubscription.addAll(addedTopics);
                newJoinedSubscription.addAll(addedTopics);

                if (this.subscriptions.subscribeFromPattern(newSubscription)) {
                    metadata.requestUpdateForNewTopics();
<<<<<<< HEAD
                sensors.metadataRequestRateSensor.record();
=======
                    metadata.recordMetadataRequest();
                }
>>>>>>> 36f882b6
                this.joinedSubscription = newJoinedSubscription;
            }
        }
    }

    private Exception invokePartitionsAssigned(final Set<TopicPartition> assignedPartitions) {
        log.info("Adding newly assigned partitions: {}", Utils.join(assignedPartitions, ", "));

        ConsumerRebalanceListener listener = subscriptions.rebalanceListener();
        try {
            final long startMs = time.milliseconds();
            listener.onPartitionsAssigned(assignedPartitions);
            sensors.assignCallbackSensor.record(time.milliseconds() - startMs);
        } catch (WakeupException | InterruptException e) {
            throw e;
        } catch (Exception e) {
            log.error("User provided listener {} failed on invocation of onPartitionsAssigned for partitions {}",
                listener.getClass().getName(), assignedPartitions, e);
            return e;
        }

        return null;
    }

    private Exception invokePartitionsRevoked(final Set<TopicPartition> revokedPartitions) {
        log.info("Revoke previously assigned partitions {}", Utils.join(revokedPartitions, ", "));

        ConsumerRebalanceListener listener = subscriptions.rebalanceListener();
        try {
            final long startMs = time.milliseconds();
            listener.onPartitionsRevoked(revokedPartitions);
            sensors.revokeCallbackSensor.record(time.milliseconds() - startMs);
        } catch (WakeupException | InterruptException e) {
            throw e;
        } catch (Exception e) {
            log.error("User provided listener {} failed on invocation of onPartitionsRevoked for partitions {}",
                listener.getClass().getName(), revokedPartitions, e);
            return e;
        }

        return null;
    }

    private Exception invokePartitionsLost(final Set<TopicPartition> lostPartitions) {
        log.info("Lost previously assigned partitions {}", Utils.join(lostPartitions, ", "));

        ConsumerRebalanceListener listener = subscriptions.rebalanceListener();
        try {
            final long startMs = time.milliseconds();
            listener.onPartitionsLost(lostPartitions);
            sensors.loseCallbackSensor.record(time.milliseconds() - startMs);
        } catch (WakeupException | InterruptException e) {
            throw e;
        } catch (Exception e) {
            log.error("User provided listener {} failed on invocation of onPartitionsLost for partitions {}",
                listener.getClass().getName(), lostPartitions, e);
            return e;
        }

        return null;
    }

    @Override
    protected void onJoinComplete(int generation,
                                  String memberId,
                                  String assignmentStrategy,
                                  ByteBuffer assignmentBuffer) {
        log.debug("Executing onJoinComplete with generation {} and memberId {}", generation, memberId);

        // only the leader is responsible for monitoring for metadata changes (i.e. partition changes)
        if (!isLeader)
            assignmentSnapshot = null;

        ConsumerPartitionAssignor assignor = lookupAssignor(assignmentStrategy);
        if (assignor == null)
            throw new IllegalStateException("Coordinator selected invalid assignment protocol: " + assignmentStrategy);

        Set<TopicPartition> ownedPartitions = new HashSet<>(subscriptions.assignedPartitions());

        Assignment assignment = ConsumerProtocol.deserializeAssignment(assignmentBuffer);

        Set<TopicPartition> assignedPartitions = new HashSet<>(assignment.partitions());

        if (!subscriptions.checkAssignmentMatchedSubscription(assignedPartitions)) {
            log.warn("We received an assignment {} that doesn't match our current subscription {}; it is likely " +
                "that the subscription has changed since we joined the group. Will try re-join the group with current subscription",
                assignment.partitions(), subscriptions.prettyString());

            requestRejoin();

            return;
        }

        final AtomicReference<Exception> firstException = new AtomicReference<>(null);
        Set<TopicPartition> addedPartitions = new HashSet<>(assignedPartitions);
        addedPartitions.removeAll(ownedPartitions);

        if (protocol == RebalanceProtocol.COOPERATIVE) {
            Set<TopicPartition> revokedPartitions = new HashSet<>(ownedPartitions);
            revokedPartitions.removeAll(assignedPartitions);

            log.info("Updating assignment with\n" +
                    "now assigned partitions: {}\n" +
                    "compare with previously owned partitions: {}\n" +
                    "newly added partitions: {}\n" +
                    "revoked partitions: {}\n",
                Utils.join(assignedPartitions, ", "),
                Utils.join(ownedPartitions, ", "),
                Utils.join(addedPartitions, ", "),
                Utils.join(revokedPartitions, ", ")
            );

            if (!revokedPartitions.isEmpty()) {
                // revoke partitions that were previously owned but no longer assigned;
                // note that we should only change the assignment (or update the assignor's state)
                // AFTER we've triggered  the revoke callback
                firstException.compareAndSet(null, invokePartitionsRevoked(revokedPartitions));

                // if revoked any partitions, need to re-join the group afterwards
                log.debug("Need to revoke partitions {} and re-join the group", revokedPartitions);
                requestRejoin();
            }
        }

        // The leader may have assigned partitions which match our subscription pattern, but which
        // were not explicitly requested, so we update the joined subscription here.
        maybeUpdateJoinedSubscription(assignedPartitions);

        // give the assignor a chance to update internal state based on the received assignment
        ConsumerGroupMetadata metadata = new ConsumerGroupMetadata(rebalanceConfig.groupId, generation, memberId, rebalanceConfig.groupInstanceId);
        assignor.onAssignment(assignment, metadata);

        // reschedule the auto commit starting from now
        if (autoCommitEnabled)
            this.nextAutoCommitTimer.updateAndReset(autoCommitIntervalMs);

        subscriptions.assignFromSubscribed(assignedPartitions);

        // add partitions that were not previously owned but are now assigned
        firstException.compareAndSet(null, invokePartitionsAssigned(addedPartitions));

        if (firstException.get() != null)
            throw new KafkaException("User rebalance callback throws an error", firstException.get());
    }

    void maybeUpdateSubscriptionMetadata() {
        int version = metadata.updateVersion();
        if (version > metadataSnapshot.version) {
            Cluster cluster = metadata.fetch();

            if (subscriptions.hasPatternSubscription())
                updatePatternSubscription(cluster);

            // Update the current snapshot, which will be used to check for subscription
            // changes that would require a rebalance (e.g. new partitions).
            metadataSnapshot = new MetadataSnapshot(subscriptions, cluster, version);
        }
    }

    /**
     * Poll for coordinator events. This ensures that the coordinator is known and that the consumer
     * has joined the group (if it is using group management). This also handles periodic offset commits
     * if they are enabled.
     * <p>
     * Returns early if the timeout expires
     *
     * @param timer Timer bounding how long this method can block
     * @throws KafkaException if the rebalance callback throws an exception
     * @return true iff the operation succeeded
     */
    public boolean poll(Timer timer) {

        long currentTime = time.milliseconds();
        if (prevPollTime > Long.MIN_VALUE) {
            sensors.pollInterval.record(currentTime - prevPollTime);
        }
        prevPollTime = currentTime;

        maybeUpdateSubscriptionMetadata();

        invokeCompletedOffsetCommitCallbacks();
        if (subscriptions.partitionsAutoAssigned()) {
            if (protocol == null) {
                throw new IllegalStateException("User configured " + ConsumerConfig.PARTITION_ASSIGNMENT_STRATEGY_CONFIG +
                    " to empty while trying to subscribe for group protocol to auto assign partitions");
            }
            // Always update the heartbeat last poll time so that the heartbeat thread does not leave the
            // group proactively due to application inactivity even if (say) the coordinator cannot be found.
            pollHeartbeat(timer.currentTimeMs());
            if (coordinatorUnknown() && !ensureCoordinatorReady(timer)) {
                return false;
            }

            if (rejoinNeededOrPending()) {
                // due to a race condition between the initial metadata fetch and the initial rebalance,
                // we need to ensure that the metadata is fresh before joining initially. This ensures
                // that we have matched the pattern against the cluster's topics at least once before joining.
                if (subscriptions.hasPatternSubscription()) {
                    // For consumer group that uses pattern-based subscription, after a topic is created,
                    // any consumer that discovers the topic after metadata refresh can trigger rebalance
                    // across the entire consumer group. Multiple rebalances can be triggered after one topic
                    // creation if consumers refresh metadata at vastly different times. We can significantly
                    // reduce the number of rebalances caused by single topic creation by asking consumer to
                    // refresh metadata before re-joining the group as long as the refresh backoff time has
                    // passed.
                    if (this.metadata.timeToAllowUpdate(timer.currentTimeMs()) == 0) {
                        this.metadata.requestUpdate();
<<<<<<< HEAD
                        this.sensors.metadataRequestRateSensor.record();
=======
                        this.metadata.recordMetadataRequest();
>>>>>>> 36f882b6
                    }

                    if (!client.ensureFreshMetadata(timer)) {
                        return false;
                    }

                    maybeUpdateSubscriptionMetadata();
                }

                if (!ensureActiveGroup(timer)) {
                    return false;
                }
            }
        } else {
            // For manually assigned partitions, if there are no ready nodes, await metadata.
            // If connections to all nodes fail, wakeups triggered while attempting to send fetch
            // requests result in polls returning immediately, causing a tight loop of polls. Without
            // the wakeup, poll() with no channels would block for the timeout, delaying re-connection.
            // awaitMetadataUpdate() initiates new connections with configured backoff and avoids the busy loop.
            // When group management is used, metadata wait is already performed for this scenario as
            // coordinator is unknown, hence this check is not required.
            if (metadata.updateRequested() && !client.hasReadyNodes(timer.currentTimeMs())) {
                client.awaitMetadataUpdate(timer);
            }
        }

        maybeAutoCommitOffsetsAsync(timer.currentTimeMs());
        return true;
    }

    /**
     * Return the time to the next needed invocation of {@link #poll(Timer)}.
     * @param now current time in milliseconds
     * @return the maximum time in milliseconds the caller should wait before the next invocation of poll()
     */
    public long timeToNextPoll(long now) {
        if (!autoCommitEnabled)
            return timeToNextHeartbeat(now);

        return Math.min(nextAutoCommitTimer.remainingMs(), timeToNextHeartbeat(now));
    }

    private void updateGroupSubscription(Set<String> topics) {
        // the leader will begin watching for changes to any of the topics the group is interested in,
        // which ensures that all metadata changes will eventually be seen
        if (this.subscriptions.groupSubscribe(topics)) {
            metadata.requestUpdateForNewTopics();
<<<<<<< HEAD
        sensors.metadataRequestRateSensor.record();
=======
            metadata.recordMetadataRequest();
        }

>>>>>>> 36f882b6

        // update metadata (if needed) and keep track of the metadata used for assignment so that
        // we can check after rebalance completion whether anything has changed
        if (!client.ensureFreshMetadata(time.timer(Long.MAX_VALUE)))
            throw new TimeoutException();

        maybeUpdateSubscriptionMetadata();
    }

    @Override
    protected Map<String, ByteBuffer> performAssignment(String leaderId,
                                                        String assignmentStrategy,
                                                        List<JoinGroupResponseData.JoinGroupResponseMember> allSubscriptions) {
        ConsumerPartitionAssignor assignor = lookupAssignor(assignmentStrategy);
        if (assignor == null)
            throw new IllegalStateException("Coordinator selected invalid assignment protocol: " + assignmentStrategy);

        Set<String> allSubscribedTopics = new HashSet<>();
        Map<String, Subscription> subscriptions = new HashMap<>();

        // collect all the owned partitions
        Map<String, List<TopicPartition>> ownedPartitions = new HashMap<>();

        for (JoinGroupResponseData.JoinGroupResponseMember memberSubscription : allSubscriptions) {
            Subscription subscription = ConsumerProtocol.deserializeSubscription(ByteBuffer.wrap(memberSubscription.metadata()));
            subscription.setGroupInstanceId(Optional.ofNullable(memberSubscription.groupInstanceId()));
            subscriptions.put(memberSubscription.memberId(), subscription);
            allSubscribedTopics.addAll(subscription.topics());
            ownedPartitions.put(memberSubscription.memberId(), subscription.ownedPartitions());
        }

        // the leader will begin watching for changes to any of the topics the group is interested in,
        // which ensures that all metadata changes will eventually be seen
        updateGroupSubscription(allSubscribedTopics);

        isLeader = true;

        log.debug("Performing assignment using strategy {} with subscriptions {}", assignor.name(), subscriptions);

        Map<String, Assignment> assignments = assignor.assign(metadata.fetch(), new GroupSubscription(subscriptions)).groupAssignment();

        if (protocol == RebalanceProtocol.COOPERATIVE) {
            validateCooperativeAssignment(ownedPartitions, assignments);
        }

        // user-customized assignor may have created some topics that are not in the subscription list
        // and assign their partitions to the members; in this case we would like to update the leader's
        // own metadata with the newly added topics so that it will not trigger a subsequent rebalance
        // when these topics gets updated from metadata refresh.
        //
        // TODO: this is a hack and not something we want to support long-term unless we push regex into the protocol
        //       we may need to modify the ConsumerPartitionAssignor API to better support this case.
        Set<String> assignedTopics = new HashSet<>();
        for (Assignment assigned : assignments.values()) {
            for (TopicPartition tp : assigned.partitions())
                assignedTopics.add(tp.topic());
        }

        if (!assignedTopics.containsAll(allSubscribedTopics)) {
            Set<String> notAssignedTopics = new HashSet<>(allSubscribedTopics);
            notAssignedTopics.removeAll(assignedTopics);
            log.warn("The following subscribed topics are not assigned to any members: {} ", notAssignedTopics);
        }

        if (!allSubscribedTopics.containsAll(assignedTopics)) {
            Set<String> newlyAddedTopics = new HashSet<>(assignedTopics);
            newlyAddedTopics.removeAll(allSubscribedTopics);
            log.info("The following not-subscribed topics are assigned, and their metadata will be " +
                    "fetched from the brokers: {}", newlyAddedTopics);

            allSubscribedTopics.addAll(assignedTopics);
            updateGroupSubscription(allSubscribedTopics);
        }

        assignmentSnapshot = metadataSnapshot;

        log.info("Finished assignment for group at generation {}: {}", generation().generationId, assignments);

        Map<String, ByteBuffer> groupAssignment = new HashMap<>();
        for (Map.Entry<String, Assignment> assignmentEntry : assignments.entrySet()) {
            ByteBuffer buffer = ConsumerProtocol.serializeAssignment(assignmentEntry.getValue());
            groupAssignment.put(assignmentEntry.getKey(), buffer);
        }

        return groupAssignment;
    }

    /**
     * Used by COOPERATIVE rebalance protocol only.
     *
     * Validate the assignments returned by the assignor such that no owned partitions are going to
     * be reassigned to a different consumer directly: if the assignor wants to reassign an owned partition,
     * it must first remove it from the new assignment of the current owner so that it is not assigned to any
     * member, and then in the next rebalance it can finally reassign those partitions not owned by anyone to consumers.
     */
    private void validateCooperativeAssignment(final Map<String, List<TopicPartition>> ownedPartitions,
                                               final Map<String, Assignment> assignments) {
        Set<TopicPartition> totalRevokedPartitions = new HashSet<>();
        Set<TopicPartition> totalAddedPartitions = new HashSet<>();
        for (final Map.Entry<String, Assignment> entry : assignments.entrySet()) {
            final Assignment assignment = entry.getValue();
            final Set<TopicPartition> addedPartitions = new HashSet<>(assignment.partitions());
            addedPartitions.removeAll(ownedPartitions.get(entry.getKey()));
            final Set<TopicPartition> revokedPartitions = new HashSet<>(ownedPartitions.get(entry.getKey()));
            revokedPartitions.removeAll(assignment.partitions());

            totalAddedPartitions.addAll(addedPartitions);
            totalRevokedPartitions.addAll(revokedPartitions);
        }

        // if there are overlap between revoked partitions and added partitions, it means some partitions
        // immediately gets re-assigned to another member while it is still claimed by some member
        totalAddedPartitions.retainAll(totalRevokedPartitions);
        if (!totalAddedPartitions.isEmpty()) {
            log.error("With the COOPERATIVE protocol, owned partitions cannot be " +
                "reassigned to other members; however the assignor has reassigned partitions {} which are still owned " +
                "by some members", totalAddedPartitions);

            throw new IllegalStateException("Assignor supporting the COOPERATIVE protocol violates its requirements");
        }
    }

    @Override
    protected void onJoinPrepare(int generation, String memberId) {
        log.debug("Executing onJoinPrepare with generation {} and memberId {}", generation, memberId);
        // commit offsets prior to rebalance if auto-commit enabled
        maybeAutoCommitOffsetsSync(time.timer(rebalanceConfig.rebalanceTimeoutMs));

        // the generation / member-id can possibly be reset by the heartbeat thread
        // upon getting errors or heartbeat timeouts; in this case whatever is previously
        // owned partitions would be lost, we should trigger the callback and cleanup the assignment;
        // otherwise we can proceed normally and revoke the partitions depending on the protocol,
        // and in that case we should only change the assignment AFTER the revoke callback is triggered
        // so that users can still access the previously owned partitions to commit offsets etc.
        Exception exception = null;
        final Set<TopicPartition> revokedPartitions;
        if (generation == Generation.NO_GENERATION.generationId &&
            memberId.equals(Generation.NO_GENERATION.memberId)) {
            revokedPartitions = new HashSet<>(subscriptions.assignedPartitions());

            if (!revokedPartitions.isEmpty()) {
                log.info("Giving away all assigned partitions as lost since generation has been reset," +
                    "indicating that consumer is no longer part of the group");
                exception = invokePartitionsLost(revokedPartitions);

                subscriptions.assignFromSubscribed(Collections.emptySet());
            }
        } else {
            switch (protocol) {
                case EAGER:
                    // revoke all partitions
                    revokedPartitions = new HashSet<>(subscriptions.assignedPartitions());
                    exception = invokePartitionsRevoked(revokedPartitions);

                    subscriptions.assignFromSubscribed(Collections.emptySet());

                    break;

                case COOPERATIVE:
                    // only revoke those partitions that are not in the subscription any more.
                    Set<TopicPartition> ownedPartitions = new HashSet<>(subscriptions.assignedPartitions());
                    revokedPartitions = ownedPartitions.stream()
                        .filter(tp -> !subscriptions.subscription().contains(tp.topic()))
                        .collect(Collectors.toSet());

                    if (!revokedPartitions.isEmpty()) {
                        exception = invokePartitionsRevoked(revokedPartitions);

                        ownedPartitions.removeAll(revokedPartitions);
                        subscriptions.assignFromSubscribed(ownedPartitions);
                    }

                    break;
            }
        }

        isLeader = false;
        subscriptions.resetGroupSubscription();

        if (exception != null) {
            throw new KafkaException("User rebalance callback throws an error", exception);
        }
    }

    @Override
    public void onLeavePrepare() {
        // Save the current Generation and use that to get the memberId, as the hb thread can change it at any time
        final Generation currentGeneration = generation();
        final String memberId = currentGeneration.memberId;

        log.debug("Executing onLeavePrepare with generation {} and memberId {}", currentGeneration, memberId);

        // we should reset assignment and trigger the callback before leaving group
        Set<TopicPartition> droppedPartitions = new HashSet<>(subscriptions.assignedPartitions());

        if (subscriptions.partitionsAutoAssigned() && !droppedPartitions.isEmpty()) {
            final Exception e;
            if (generation() != Generation.NO_GENERATION) {
                e = invokePartitionsRevoked(droppedPartitions);
            } else {
                e = invokePartitionsLost(droppedPartitions);
            }

            subscriptions.assignFromSubscribed(Collections.emptySet());

            if (e != null) {
                throw new KafkaException("User rebalance callback throws an error", e);
            }
        }
    }

    /**
     * @throws KafkaException if the callback throws exception
     */
    @Override
    public boolean rejoinNeededOrPending() {
        if (!subscriptions.partitionsAutoAssigned())
            return false;

        // we need to rejoin if we performed the assignment and metadata has changed;
        // also for those owned-but-no-longer-existed partitions we should drop them as lost
        if (assignmentSnapshot != null && !assignmentSnapshot.matches(metadataSnapshot)) {
            requestRejoin();
            return true;
        }

        // we need to join if our subscription has changed since the last join
        if (joinedSubscription != null && !joinedSubscription.equals(subscriptions.subscription())) {
            requestRejoin();
            return true;
        }

        return super.rejoinNeededOrPending();
    }

    /**
     * Refresh the committed offsets for provided partitions.
     *
     * @param timer Timer bounding how long this method can block
     * @return true iff the operation completed within the timeout
     */
    public boolean refreshCommittedOffsetsIfNeeded(Timer timer) {
        final Set<TopicPartition> missingFetchPositions = subscriptions.missingFetchPositions();

        final Map<TopicPartition, OffsetAndMetadata> offsets = fetchCommittedOffsets(missingFetchPositions, timer);
        if (offsets == null) return false;

        for (final Map.Entry<TopicPartition, OffsetAndMetadata> entry : offsets.entrySet()) {
            final TopicPartition tp = entry.getKey();
            final OffsetAndMetadata offsetAndMetadata = entry.getValue();
            if (offsetAndMetadata != null) {
                final ConsumerMetadata.LeaderAndEpoch leaderAndEpoch = metadata.leaderAndEpoch(tp);
                final SubscriptionState.FetchPosition position = new SubscriptionState.FetchPosition(
                    offsetAndMetadata.offset(), offsetAndMetadata.leaderEpoch(),
                    leaderAndEpoch);

                log.info("Setting offset for partition {} to the committed offset {}", tp, position);
                entry.getValue().leaderEpoch().ifPresent(epoch -> this.metadata.updateLastSeenEpochIfNewer(entry.getKey(), epoch));
                this.subscriptions.seekUnvalidated(tp, position);
            }
        }
        return true;
    }

    /**
     * Fetch the current committed offsets from the coordinator for a set of partitions.
     *
     * @param partitions The partitions to fetch offsets for
     * @return A map from partition to the committed offset or null if the operation timed out
     */
    public Map<TopicPartition, OffsetAndMetadata> fetchCommittedOffsets(final Set<TopicPartition> partitions,
                                                                        final Timer timer) {
        if (partitions.isEmpty()) return Collections.emptyMap();

        final Generation generationForOffsetRequest = generationIfStable();
        if (pendingCommittedOffsetRequest != null &&
            !pendingCommittedOffsetRequest.sameRequest(partitions, generationForOffsetRequest)) {
            // if we were waiting for a different request, then just clear it.
            pendingCommittedOffsetRequest = null;
        }

        do {
            if (!ensureCoordinatorReady(timer)) return null;

            // contact coordinator to fetch committed offsets
            final RequestFuture<Map<TopicPartition, OffsetAndMetadata>> future;
            if (pendingCommittedOffsetRequest != null) {
                future = pendingCommittedOffsetRequest.response;
            } else {
                future = sendOffsetFetchRequest(partitions);
                pendingCommittedOffsetRequest = new PendingCommittedOffsetRequest(partitions, generationForOffsetRequest, future);

            }
            client.poll(future, timer);

            if (future.isDone()) {
                pendingCommittedOffsetRequest = null;

                if (future.succeeded()) {
                    return future.value();
                } else if (!future.isRetriable()) {
                    throw future.exception();
                } else {
                    timer.sleep(rebalanceConfig.retryBackoffMs);
                }
            } else {
                return null;
            }
        } while (timer.notExpired());
        return null;
    }

    /**
     * @throws KafkaException if the rebalance callback throws exception
     */
    public void close(final Timer timer) {
        // we do not need to re-enable wakeups since we are closing already
        client.disableWakeups();
        try {
            maybeAutoCommitOffsetsSync(timer);
            while (pendingAsyncCommits.get() > 0 && timer.notExpired()) {
                ensureCoordinatorReady(timer);
                client.poll(timer);
                invokeCompletedOffsetCommitCallbacks();
            }
        } finally {
            super.close(timer);
        }
    }

    // visible for testing
    void invokeCompletedOffsetCommitCallbacks() {
        if (asyncCommitFenced.get()) {
            throw new FencedInstanceIdException("Get fenced exception for group.instance.id "
                + rebalanceConfig.groupInstanceId.orElse("unset_instance_id")
                + ", current member.id is " + memberId());
        }
        while (true) {
            OffsetCommitCompletion completion = completedOffsetCommits.poll();
            if (completion == null) {
                break;
            }
            completion.invoke();
        }
    }

    public void commitOffsetsAsync(final Map<TopicPartition, OffsetAndMetadata> offsets, final OffsetCommitCallback callback) {
        invokeCompletedOffsetCommitCallbacks();

        if (!coordinatorUnknown()) {
            doCommitOffsetsAsync(offsets, callback);
        } else {
            // we don't know the current coordinator, so try to find it and then send the commit
            // or fail (we don't want recursive retries which can cause offset commits to arrive
            // out of order). Note that there may be multiple offset commits chained to the same
            // coordinator lookup request. This is fine because the listeners will be invoked in
            // the same order that they were added. Note also that AbstractCoordinator prevents
            // multiple concurrent coordinator lookup requests.
            pendingAsyncCommits.incrementAndGet();
            lookupCoordinator().addListener(new RequestFutureListener<Void>() {
                @Override
                public void onSuccess(Void value) {
                    pendingAsyncCommits.decrementAndGet();
                    doCommitOffsetsAsync(offsets, callback);
                    client.pollNoWakeup();
                }

                @Override
                public void onFailure(RuntimeException e) {
                    pendingAsyncCommits.decrementAndGet();
                    completedOffsetCommits.add(new OffsetCommitCompletion(callback, offsets,
                            new RetriableCommitFailedException(e)));
                }
            });
        }

        // ensure the commit has a chance to be transmitted (without blocking on its completion).
        // Note that commits are treated as heartbeats by the coordinator, so there is no need to
        // explicitly allow heartbeats through delayed task execution.
        client.pollNoWakeup();
    }

    private void doCommitOffsetsAsync(final Map<TopicPartition, OffsetAndMetadata> offsets, final OffsetCommitCallback callback) {
        RequestFuture<Void> future = sendOffsetCommitRequest(offsets);
        final OffsetCommitCallback cb = callback == null ? defaultOffsetCommitCallback : callback;
        future.addListener(new RequestFutureListener<Void>() {
            @Override
            public void onSuccess(Void value) {
                if (interceptors != null)
                    interceptors.onCommit(offsets);
                completedOffsetCommits.add(new OffsetCommitCompletion(cb, offsets, null));
            }

            @Override
            public void onFailure(RuntimeException e) {
                Exception commitException = e;

                if (e instanceof RetriableException) {
                    commitException = new RetriableCommitFailedException(e);
                }
                completedOffsetCommits.add(new OffsetCommitCompletion(cb, offsets, commitException));
                if (commitException instanceof FencedInstanceIdException) {
                    asyncCommitFenced.set(true);
                }
            }
        });
    }

    /**
     * Commit offsets synchronously. This method will retry until the commit completes successfully
     * or an unrecoverable error is encountered.
     * @param offsets The offsets to be committed
     * @throws org.apache.kafka.common.errors.AuthorizationException if the consumer is not authorized to the group
     *             or to any of the specified partitions. See the exception for more details
     * @throws CommitFailedException if an unrecoverable error occurs before the commit can be completed
     * @throws FencedInstanceIdException if a static member gets fenced
     * @return If the offset commit was successfully sent and a successful response was received from
     *         the coordinator
     */
    public boolean commitOffsetsSync(Map<TopicPartition, OffsetAndMetadata> offsets, Timer timer) {
        invokeCompletedOffsetCommitCallbacks();

        if (offsets.isEmpty())
            return true;

        do {
            if (coordinatorUnknown() && !ensureCoordinatorReady(timer)) {
                return false;
            }

            RequestFuture<Void> future = sendOffsetCommitRequest(offsets);
            client.poll(future, timer);

            // We may have had in-flight offset commits when the synchronous commit began. If so, ensure that
            // the corresponding callbacks are invoked prior to returning in order to preserve the order that
            // the offset commits were applied.
            invokeCompletedOffsetCommitCallbacks();

            if (future.succeeded()) {
                if (interceptors != null)
                    interceptors.onCommit(offsets);
                return true;
            }

            if (future.failed() && !future.isRetriable())
                throw future.exception();

            timer.sleep(rebalanceConfig.retryBackoffMs);
        } while (timer.notExpired());

        return false;
    }

    public void maybeAutoCommitOffsetsAsync(long now) {
        if (autoCommitEnabled) {
            nextAutoCommitTimer.update(now);
            if (nextAutoCommitTimer.isExpired()) {
                nextAutoCommitTimer.reset(autoCommitIntervalMs);
                doAutoCommitOffsetsAsync();
            }
        }
    }

    private void doAutoCommitOffsetsAsync() {
        Map<TopicPartition, OffsetAndMetadata> allConsumedOffsets = subscriptions.allConsumed();
        log.debug("Sending asynchronous auto-commit of offsets {}", allConsumedOffsets);

        commitOffsetsAsync(allConsumedOffsets, (offsets, exception) -> {
            if (exception != null) {
                if (exception instanceof RetriableException) {
                    log.debug("Asynchronous auto-commit of offsets {} failed due to retriable error: {}", offsets,
                        exception);
                    nextAutoCommitTimer.updateAndReset(rebalanceConfig.retryBackoffMs);
                } else {
                    log.warn("Asynchronous auto-commit of offsets {} failed: {}", offsets, exception.getMessage());
                }
            } else {
                log.debug("Completed asynchronous auto-commit of offsets {}", offsets);
            }
        });
    }

    private void maybeAutoCommitOffsetsSync(Timer timer) {
        if (autoCommitEnabled) {
            Map<TopicPartition, OffsetAndMetadata> allConsumedOffsets = subscriptions.allConsumed();
            try {
                log.debug("Sending synchronous auto-commit of offsets {}", allConsumedOffsets);
                if (!commitOffsetsSync(allConsumedOffsets, timer))
                    log.debug("Auto-commit of offsets {} timed out before completion", allConsumedOffsets);
            } catch (WakeupException | InterruptException e) {
                log.debug("Auto-commit of offsets {} was interrupted before completion", allConsumedOffsets);
                // rethrow wakeups since they are triggered by the user
                throw e;
            } catch (Exception e) {
                // consistent with async auto-commit failures, we do not propagate the exception
                log.warn("Synchronous auto-commit of offsets {} failed: {}", allConsumedOffsets, e.getMessage());
            }
        }
    }

    private class DefaultOffsetCommitCallback implements OffsetCommitCallback {
        @Override
        public void onComplete(Map<TopicPartition, OffsetAndMetadata> offsets, Exception exception) {
            if (exception != null)
                log.error("Offset commit with offsets {} failed", offsets, exception);
        }
    }

    /**
     * Commit offsets for the specified list of topics and partitions. This is a non-blocking call
     * which returns a request future that can be polled in the case of a synchronous commit or ignored in the
     * asynchronous case.
     *
     * @param offsets The list of offsets per partition that should be committed.
     * @return A request future whose value indicates whether the commit was successful or not
     */
    private RequestFuture<Void> sendOffsetCommitRequest(final Map<TopicPartition, OffsetAndMetadata> offsets) {
        if (offsets.isEmpty())
            return RequestFuture.voidSuccess();

        Node coordinator = checkAndGetCoordinator();
        if (coordinator == null)
            return RequestFuture.coordinatorNotAvailable();

        // create the offset commit request
        Map<String, OffsetCommitRequestData.OffsetCommitRequestTopic> requestTopicDataMap = new HashMap<>();
        for (Map.Entry<TopicPartition, OffsetAndMetadata> entry : offsets.entrySet()) {
            TopicPartition topicPartition = entry.getKey();
            OffsetAndMetadata offsetAndMetadata = entry.getValue();
            if (offsetAndMetadata.offset() < 0) {
                return RequestFuture.failure(new IllegalArgumentException("Invalid offset: " + offsetAndMetadata.offset()));
            }

            OffsetCommitRequestData.OffsetCommitRequestTopic topic = requestTopicDataMap
                    .getOrDefault(topicPartition.topic(),
                            new OffsetCommitRequestData.OffsetCommitRequestTopic()
                                    .setName(topicPartition.topic())
                    );

            topic.partitions().add(new OffsetCommitRequestData.OffsetCommitRequestPartition()
                    .setPartitionIndex(topicPartition.partition())
                    .setCommittedOffset(offsetAndMetadata.offset())
                    .setCommittedLeaderEpoch(offsetAndMetadata.leaderEpoch().orElse(RecordBatch.NO_PARTITION_LEADER_EPOCH))
                    .setCommittedMetadata(offsetAndMetadata.metadata())
            );
            requestTopicDataMap.put(topicPartition.topic(), topic);
        }

        final Generation generation;
        if (subscriptions.partitionsAutoAssigned()) {
            generation = generationIfStable();
            // if the generation is null, we are not part of an active group (and we expect to be).
            // the only thing we can do is fail the commit and let the user rejoin the group in poll()
            if (generation == null) {
                log.info("Failing OffsetCommit request since the consumer is not part of an active group");
                return RequestFuture.failure(new CommitFailedException());
            }
        } else
            generation = Generation.NO_GENERATION;

        OffsetCommitRequest.Builder builder = new OffsetCommitRequest.Builder(
                new OffsetCommitRequestData()
                        .setGroupId(this.rebalanceConfig.groupId)
                        .setGenerationId(generation.generationId)
                        .setMemberId(generation.memberId)
                        .setGroupInstanceId(rebalanceConfig.groupInstanceId.orElse(null))
                        .setTopics(new ArrayList<>(requestTopicDataMap.values()))
        );

        log.trace("Sending OffsetCommit request with {} to coordinator {}", offsets, coordinator);

        return client.send(coordinator, builder)
                .compose(new OffsetCommitResponseHandler(offsets));
    }

    private class OffsetCommitResponseHandler extends CoordinatorResponseHandler<OffsetCommitResponse, Void> {

        private final Map<TopicPartition, OffsetAndMetadata> offsets;

        private OffsetCommitResponseHandler(Map<TopicPartition, OffsetAndMetadata> offsets) {
            this.offsets = offsets;
        }

        @Override
        public void handle(OffsetCommitResponse commitResponse, RequestFuture<Void> future) {
            sensors.commitSensor.record(response.requestLatencyMs());
            Set<String> unauthorizedTopics = new HashSet<>();

            for (OffsetCommitResponseData.OffsetCommitResponseTopic topic : commitResponse.data().topics()) {
                for (OffsetCommitResponseData.OffsetCommitResponsePartition partition : topic.partitions()) {
                    TopicPartition tp = new TopicPartition(topic.name(), partition.partitionIndex());
                    OffsetAndMetadata offsetAndMetadata = this.offsets.get(tp);

                    long offset = offsetAndMetadata.offset();

                    Errors error = Errors.forCode(partition.errorCode());
                    if (error == Errors.NONE) {
                        log.debug("Committed offset {} for partition {}", offset, tp);
                    } else {
                        if (error.exception() instanceof RetriableException) {
                            log.warn("Offset commit failed on partition {} at offset {}: {}", tp, offset, error.message());
                        } else {
                            log.error("Offset commit failed on partition {} at offset {}: {}", tp, offset, error.message());
                        }

                        if (error == Errors.GROUP_AUTHORIZATION_FAILED) {
                            future.raise(GroupAuthorizationException.forGroupId(rebalanceConfig.groupId));
                            return;
                        } else if (error == Errors.TOPIC_AUTHORIZATION_FAILED) {
                            unauthorizedTopics.add(tp.topic());
                        } else if (error == Errors.OFFSET_METADATA_TOO_LARGE
                                || error == Errors.INVALID_COMMIT_OFFSET_SIZE) {
                            // raise the error to the user
                            future.raise(error);
                            return;
                        } else if (error == Errors.COORDINATOR_LOAD_IN_PROGRESS
                                || error == Errors.UNKNOWN_TOPIC_OR_PARTITION) {
                            // just retry
                            future.raise(error);
                            return;
                        } else if (error == Errors.COORDINATOR_NOT_AVAILABLE
                                || error == Errors.NOT_COORDINATOR
                                || error == Errors.REQUEST_TIMED_OUT) {
                            markCoordinatorUnknown();
                            future.raise(error);
                            return;
                        } else if (error == Errors.FENCED_INSTANCE_ID) {
                            log.error("Received fatal exception: group.instance.id gets fenced");
                            future.raise(error);
                            return;
                        } else if (error == Errors.REBALANCE_IN_PROGRESS) {
                            /* Consumer never tries to commit offset in between join-group and sync-group,
                             * and hence on broker-side it is not expected to see a commit offset request
                             * during CompletingRebalance phase; if it ever happens then broker would return
                             * this error. In this case we should just treat as a fatal CommitFailed exception.
                             * However, we do not need to reset generations and just request re-join, such that
                             * if the caller decides to proceed and poll, it would still try to proceed and re-join normally.
                             */
                            requestRejoin();
                            future.raise(new CommitFailedException());
                            return;
                        } else if (error == Errors.UNKNOWN_MEMBER_ID
                                || error == Errors.ILLEGAL_GENERATION) {
                            // need to reset generation and re-join group
                            resetGenerationOnResponseError(ApiKeys.OFFSET_COMMIT, error);
                            future.raise(new CommitFailedException());
                            return;
                        } else {
                            future.raise(new KafkaException("Unexpected error in commit: " + error.message()));
                            return;
                        }
                    }
                }
            }

            if (!unauthorizedTopics.isEmpty()) {
                log.error("Not authorized to commit to topics {}", unauthorizedTopics);
                future.raise(new TopicAuthorizationException(unauthorizedTopics));
            } else {
                future.complete(null);
            }
        }
    }

    /**
     * Fetch the committed offsets for a set of partitions. This is a non-blocking call. The
     * returned future can be polled to get the actual offsets returned from the broker.
     *
     * @param partitions The set of partitions to get offsets for.
     * @return A request future containing the committed offsets.
     */
    private RequestFuture<Map<TopicPartition, OffsetAndMetadata>> sendOffsetFetchRequest(Set<TopicPartition> partitions) {
        Node coordinator = checkAndGetCoordinator();
        if (coordinator == null)
            return RequestFuture.coordinatorNotAvailable();

        log.debug("Fetching committed offsets for partitions: {}", partitions);
        // construct the request
        OffsetFetchRequest.Builder requestBuilder = new OffsetFetchRequest.Builder(this.rebalanceConfig.groupId,
                new ArrayList<>(partitions));

        // send the request with a callback
        return client.send(coordinator, requestBuilder)
                .compose(new OffsetFetchResponseHandler());
    }

    private class OffsetFetchResponseHandler extends CoordinatorResponseHandler<OffsetFetchResponse, Map<TopicPartition, OffsetAndMetadata>> {
        @Override
        public void handle(OffsetFetchResponse response, RequestFuture<Map<TopicPartition, OffsetAndMetadata>> future) {
            if (response.hasError()) {
                Errors error = response.error();
                log.debug("Offset fetch failed: {}", error.message());

                if (error == Errors.COORDINATOR_LOAD_IN_PROGRESS) {
                    // just retry
                    future.raise(error);
                } else if (error == Errors.NOT_COORDINATOR) {
                    // re-discover the coordinator and retry
                    markCoordinatorUnknown();
                    future.raise(error);
                } else if (error == Errors.GROUP_AUTHORIZATION_FAILED) {
                    future.raise(GroupAuthorizationException.forGroupId(rebalanceConfig.groupId));
                } else {
                    future.raise(new KafkaException("Unexpected error in fetch offset response: " + error.message()));
                }
                return;
            }

            Set<String> unauthorizedTopics = null;
            Map<TopicPartition, OffsetAndMetadata> offsets = new HashMap<>(response.responseData().size());
            for (Map.Entry<TopicPartition, OffsetFetchResponse.PartitionData> entry : response.responseData().entrySet()) {
                TopicPartition tp = entry.getKey();
                OffsetFetchResponse.PartitionData data = entry.getValue();
                if (data.hasError()) {
                    Errors error = data.error;
                    log.debug("Failed to fetch offset for partition {}: {}", tp, error.message());

                    if (error == Errors.UNKNOWN_TOPIC_OR_PARTITION) {
                        future.raise(new KafkaException("Topic or Partition " + tp + " does not exist"));
                        return;
                    } else if (error == Errors.TOPIC_AUTHORIZATION_FAILED) {
                        if (unauthorizedTopics == null) {
                            unauthorizedTopics = new HashSet<>();
                        }
                        unauthorizedTopics.add(tp.topic());
                    } else {
                        future.raise(new KafkaException("Unexpected error in fetch offset response for partition " +
                            tp + ": " + error.message()));
                        return;
                    }
                } else if (data.offset >= 0) {
                    // record the position with the offset (-1 indicates no committed offset to fetch);
                    // if there's no committed offset, record as null
                    offsets.put(tp, new OffsetAndMetadata(data.offset, data.leaderEpoch, data.metadata));
                } else {
                    log.info("Found no committed offset for partition {}", tp);
                    offsets.put(tp, null);
                }
            }

            if (unauthorizedTopics != null) {
                future.raise(new TopicAuthorizationException(unauthorizedTopics));
            } else {
                future.complete(offsets);
            }
        }
    }

    private class ConsumerCoordinatorMetrics {
        private final String metricGrpName;
        private final Sensor commitSensor;
        private final Sensor revokeCallbackSensor;
        private final Sensor assignCallbackSensor;
        private final Sensor loseCallbackSensor;
        private final Sensor pollInterval;
        private final Sensor metadataRequestRateSensor;

        private ConsumerCoordinatorMetrics(Metrics metrics, String metricGrpPrefix) {
            this.metricGrpName = metricGrpPrefix + "-coordinator-metrics";
<<<<<<< HEAD

            this.metadataRequestRateSensor = metrics.sensor("consumer-coordinator-metadata-request-rate");
            this.metadataRequestRateSensor.add(new Meter(metrics.metricName("consumer-coordinator-metadata-request-rate",
                this.metricGrpName,
                "The average per-second number of metadata request sent by the consumer-coordinator"),
                metrics.metricName("consumer-coordinator-metadata-request-sent-total",
                    this.metricGrpName,
                    "The total number of metadata requests sent by the consumer-coordinator")
                ));
=======
>>>>>>> 36f882b6
            this.commitSensor = metrics.sensor("commit-latency");
            this.commitSensor.add(metrics.metricName("commit-latency-avg",
                this.metricGrpName,
                "The average time taken for a commit request"), new Avg());
            this.commitSensor.add(metrics.metricName("commit-latency-max",
                this.metricGrpName,
                "The max time taken for a commit request"), new Max());
            this.commitSensor.add(createMeter(metrics, metricGrpName, "commit", "commit calls"));

            this.revokeCallbackSensor = metrics.sensor("partition-revoked-latency");
            this.revokeCallbackSensor.add(metrics.metricName("partition-revoked-latency-avg",
                this.metricGrpName,
                "The average time taken for a partition-revoked rebalance listener callback"), new Avg());
            this.revokeCallbackSensor.add(metrics.metricName("partition-revoked-latency-max",
                this.metricGrpName,
                "The max time taken for a partition-revoked rebalance listener callback"), new Max());

            this.assignCallbackSensor = metrics.sensor("partition-assigned-latency");
            this.assignCallbackSensor.add(metrics.metricName("partition-assigned-latency-avg",
                this.metricGrpName,
                "The average time taken for a partition-assigned rebalance listener callback"), new Avg());
            this.assignCallbackSensor.add(metrics.metricName("partition-assigned-latency-max",
                this.metricGrpName,
                "The max time taken for a partition-assigned rebalance listener callback"), new Max());

            this.loseCallbackSensor = metrics.sensor("partition-lost-latency");
            this.loseCallbackSensor.add(metrics.metricName("partition-lost-latency-avg",
                this.metricGrpName,
                "The average time taken for a partition-lost rebalance listener callback"), new Avg());
            this.loseCallbackSensor.add(metrics.metricName("partition-lost-latency-max",
                this.metricGrpName,
                "The max time taken for a partition-lost rebalance listener callback"), new Max());

            Measurable numParts = (config, now) -> subscriptions.numAssignedPartitions();
            metrics.addMetric(metrics.metricName("assigned-partitions",
                this.metricGrpName,
                "The number of partitions currently assigned to this consumer"), numParts);

            //HOTFIX - extra liveliness-related metrics

            this.pollInterval = metrics.sensor("poll-interval");
            this.pollInterval.add(metrics.metricName("poll-interval-avg",
                this.metricGrpName,
                "The average time between subsequent poll calls"), new Avg());
            this.pollInterval.add(metrics.metricName("poll-interval-max",
                this.metricGrpName,
                "The max time between subsequent poll calls"), new Max());
            this.pollInterval.add(createMeter(metrics, metricGrpName, "poll", "poll calls"));

            Measurable lastHeartbeat =
                new Measurable() {
                    public double measure(MetricConfig config, long now) {
                        return TimeUnit.SECONDS.convert(now - prevPollTime, TimeUnit.MILLISECONDS);
                    }
                };
            metrics.addMetric(metrics.metricName("last-poll-seconds-ago",
                this.metricGrpName,
                "The number of seconds since the last poll call"),
                lastHeartbeat);

            //end HOTFIX
        }
    }

    private static class MetadataSnapshot {
        private final int version;
        private final Map<String, Integer> partitionsPerTopic;

        private MetadataSnapshot(SubscriptionState subscription, Cluster cluster, int version) {
            Map<String, Integer> partitionsPerTopic = new HashMap<>();
            for (String topic : subscription.metadataTopics()) {
                Integer numPartitions = cluster.partitionCountForTopic(topic);
                if (numPartitions != null)
                    partitionsPerTopic.put(topic, numPartitions);
            }
            this.partitionsPerTopic = partitionsPerTopic;
            this.version = version;
        }

        boolean matches(MetadataSnapshot other) {
            return version == other.version || partitionsPerTopic.equals(other.partitionsPerTopic);
        }

    }

    private static class OffsetCommitCompletion {
        private final OffsetCommitCallback callback;
        private final Map<TopicPartition, OffsetAndMetadata> offsets;
        private final Exception exception;

        private OffsetCommitCompletion(OffsetCommitCallback callback, Map<TopicPartition, OffsetAndMetadata> offsets, Exception exception) {
            this.callback = callback;
            this.offsets = offsets;
            this.exception = exception;
        }

        public void invoke() {
            if (callback != null)
                callback.onComplete(offsets, exception);
        }
    }

    /* test-only classes below */
    RebalanceProtocol getProtocol() {
        return protocol;
    }
}<|MERGE_RESOLUTION|>--- conflicted
+++ resolved
@@ -200,11 +200,7 @@
         }
 
         this.metadata.requestUpdate();
-<<<<<<< HEAD
-        this.sensors.metadataRequestRateSensor.record();
-=======
         this.metadata.recordMetadataRequest();
->>>>>>> 36f882b6
     }
 
     @Override
@@ -238,13 +234,9 @@
                 .collect(Collectors.toSet());
         if (subscriptions.subscribeFromPattern(topicsToSubscribe)) {
             metadata.requestUpdateForNewTopics();
-<<<<<<< HEAD
-        sensors.metadataRequestRateSensor.record();
-=======
             metadata.recordMetadataRequest();
         }
 
->>>>>>> 36f882b6
     }
 
     private ConsumerPartitionAssignor lookupAssignor(String name) {
@@ -276,12 +268,8 @@
 
                 if (this.subscriptions.subscribeFromPattern(newSubscription)) {
                     metadata.requestUpdateForNewTopics();
-<<<<<<< HEAD
-                sensors.metadataRequestRateSensor.record();
-=======
                     metadata.recordMetadataRequest();
                 }
->>>>>>> 36f882b6
                 this.joinedSubscription = newJoinedSubscription;
             }
         }
@@ -489,11 +477,7 @@
                     // passed.
                     if (this.metadata.timeToAllowUpdate(timer.currentTimeMs()) == 0) {
                         this.metadata.requestUpdate();
-<<<<<<< HEAD
-                        this.sensors.metadataRequestRateSensor.record();
-=======
                         this.metadata.recordMetadataRequest();
->>>>>>> 36f882b6
                     }
 
                     if (!client.ensureFreshMetadata(timer)) {
@@ -541,13 +525,9 @@
         // which ensures that all metadata changes will eventually be seen
         if (this.subscriptions.groupSubscribe(topics)) {
             metadata.requestUpdateForNewTopics();
-<<<<<<< HEAD
-        sensors.metadataRequestRateSensor.record();
-=======
             metadata.recordMetadataRequest();
         }
 
->>>>>>> 36f882b6
 
         // update metadata (if needed) and keep track of the metadata used for assignment so that
         // we can check after rebalance completion whether anything has changed
@@ -1303,22 +1283,9 @@
         private final Sensor assignCallbackSensor;
         private final Sensor loseCallbackSensor;
         private final Sensor pollInterval;
-        private final Sensor metadataRequestRateSensor;
 
         private ConsumerCoordinatorMetrics(Metrics metrics, String metricGrpPrefix) {
             this.metricGrpName = metricGrpPrefix + "-coordinator-metrics";
-<<<<<<< HEAD
-
-            this.metadataRequestRateSensor = metrics.sensor("consumer-coordinator-metadata-request-rate");
-            this.metadataRequestRateSensor.add(new Meter(metrics.metricName("consumer-coordinator-metadata-request-rate",
-                this.metricGrpName,
-                "The average per-second number of metadata request sent by the consumer-coordinator"),
-                metrics.metricName("consumer-coordinator-metadata-request-sent-total",
-                    this.metricGrpName,
-                    "The total number of metadata requests sent by the consumer-coordinator")
-                ));
-=======
->>>>>>> 36f882b6
             this.commitSensor = metrics.sensor("commit-latency");
             this.commitSensor.add(metrics.metricName("commit-latency-avg",
                 this.metricGrpName,
